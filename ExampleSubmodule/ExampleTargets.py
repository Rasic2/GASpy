'''
This set of classes are examples of calculations that you could submit to Luigi. Reference the
"RunExampleTarget.sh" file for the command line syntax used to submit the job.

Note that some of these classes require the calling of *.db files. We recommend storing these
*.db files in the GASpy/ directory and then putting your modified version of "ExampleTargets.py"
file into a submodule of GASpy (e.g., GASpy_regressions). If you do this, ensure that when you
ase.db.connect(*.db) in this file that you use ase.db.connect(../*.db) to fetch the *.db in the
GASpy/ directory, not the submodule directory.
'''


DB_LOC = '/global/cscratch1/sd/zulissi/GASpy_DB/'


# Add the parent directory (i.e., GASpy) to the PYTHONPATH so that we can import the GASpy module
import sys
sys.path.append("..")
from collections import OrderedDict
import random
import cPickle as pickle
# from multiprocessing import Pool
from gaspy_toolbox import UpdateEnumerations
from gaspy_toolbox import FingerprintUnrelaxedAdslabs
from gaspy_toolbox import default_parameter_bulk
from gaspy_toolbox import default_parameter_gas
from gaspy_toolbox import default_parameter_slab
from gaspy_toolbox import default_parameter_adsorption
from gaspy_toolbox import DumpToLocalDB
from gaspy_toolbox import CalculateEnergy
from gaspy_toolbox import UpdateAllDB
from gaspy_toolbox import default_calc_settings
from pymatgen.core.surface import get_symmetrically_distinct_miller_indices
from pymatgen.symmetry.analyzer import SpacegroupAnalyzer
from pymatgen.matproj.rest import MPRester
import luigi
from ase.db import connect
import numpy as np
# from sklearn.preprocessing import LabelBinarizer
# from sklearn.linear_model import LinearRegression
# from scipy.sparse import coo_matrix


class UpdateDBs(luigi.WrapperTask):
    """
    This class calls on the DumpToAuxDB class in gaspy_toolbox.py so that we can
    dump the fireworks database into the quick-access-mlab database. We would normally
    just use fireworks, but calling fireworks from a remote cluster is slow. So we speed
    up the calls by dumping the data to mlab, where querying is fast.
    """
    # If nowrite = luigi.BoolParameter(True), then we write to the database.
    # If nowrite = luigi.BoolParameter(False), then only FingerprintRelaxedAdslabs.
    # Note that you may over-write this parameter by passing a value via the command line.
    nowrite = luigi.BoolParameter(False)
    # The maximum number of rows to dump to the Local DB. Enter zero if you want no limit.
    Nprocess = luigi.IntParameter(0)
    def requires(self):
        """
        Luigi automatically runs the `requires` method whenever we tell it to execute a
        class. Since we are not truly setting up a dependency (i.e., setting up `requires`,
        `run`, and `output` methods), we put all of the "action" into the `requires`
        method.
        """
        if self.nowrite:
            yield UpdateAllDB(Nprocess=self.Nprocess, writeDB=False)
        else:
            yield UpdateAllDB(Nprocess=self.Nprocess, writeDB=True)


class ExampleSingleSiteSubmission(luigi.WrapperTask):
    def requires(self):
        """
        Luigi automatically runs the `requires` method whenever we tell it to execute a
        class. Since we are not truly setting up a dependency (i.e., setting up `requires`,
        `run`, and `output` methods), we put all of the "action" into the `requires`
        method.
        """
        # Find and submit CO at the 4-fold Ni site on the top side of mp-23(100)
        ads_parameter = default_parameter_adsorption('CO')
        # When there is a 'fp' directionary in parameters['adsorption']['adsorbates'][0],
        # it indicatees that we want to place an adsorbate at a type of site instead of an
        # exact XYZ location.  In that case, it will find the appropriate slab, find all
        # adsorbate positions, fingerprint them, and use those that match every every key
        # in the 'fp' dictionary.
        ads_parameter['adsorbates'][0]['fp'] = {'coordination':'Ni-Ni-Ni-Ni'}
        parameters = {'bulk': default_parameter_bulk('mp-23'),
                      'slab':default_parameter_slab([1,0,0], True, 0),
                      'gas':default_parameter_gas('CO'),
                      'adsorption':ads_parameter}
        yield DumpToLocalDB(parameters=parameters)

        # Find and submit H at a 3-fold Ni site on the top side of mp-23(111)
        ads_parameter = default_parameter_adsorption('H')
        ads_parameter['adsorbates'][0]['fp'] = {'coordination':'Ni-Ni-Ni'}
        parameters = {"bulk":default_parameter_bulk('mp-23'),
                      'slab':default_parameter_slab([1,1,1], True, 0),
                      'gas':default_parameter_gas('CO'),
                      'adsorption':ads_parameter}
        yield DumpToLocalDB(parameters=parameters)

        # Find and submit CO at every Ni-Ni bridge site on the top side of mp-23(100)
        ads_parameter = default_parameter_adsorption('CO')
        ads_parameter['adsorbates'][0]['fp'] = {'coordination':'Ni-Ni'}
        ads_parameter['numtosubmit'] = -1 # Submit all matching sites
        parameters = {"bulk":default_parameter_bulk('mp-23'),
                      'slab':default_parameter_slab([1,0,0], True, 0),
                      'gas':default_parameter_gas('CO'),
                      'adsorption':ads_parameter}
        yield DumpToLocalDB(parameters=parameters)


class StudyCoordinationSites(luigi.WrapperTask):
    """
    This class is meant to be called by Luigi to begin relaxations of a particular set of
    adsorption sites.
    """
    xc = luigi.Parameter('beef-vdw')
    matchingXC = luigi.BoolParameter(False)
    Nsubmit = luigi.IntParameter(100)
    def requires(self):
        """
        Luigi automatically runs the `requires` method whenever we tell it to execute a
        class. Since we are not truly setting up a dependency (i.e., setting up `requires`,
        `run`, and `output` methods), we put all of the "action" into the `requires`
        method.
        """

        # Get all of the enumerated configurations
        with connect(DB_LOC+'/enumerated_adsorption_sites.db') as con:
            rows = [row for row in con.select()]

        rows = [row for row in rows if np.max(map(eval,row.miller[1:-1].split('.'))) <= 2]

        calc_settings = default_calc_settings(self.xc)

        # Get all of the adsorption energies we've already calculated
        with connect(DB_LOC+'/adsorption_energy_database.db') as con:
            if self.matchingXC:
                if calc_settings['pp_version'] == '5.3.5':
                    pp_to_match = '5.3.5'
                else:
                    pp_to_match = '5.4.'
                resultRows = [row for row in con.select()
                              if row.gga == calc_settings['gga']
                              and row.pp == calc_settings['pp']
                              and row.encut == calc_settings['encut']
                              and row.pp_version == pp_to_match]
            else:
                resultRows = [row for row in con.select()]

        # Find all of the unique sites at the first level of coordination for enumerated
        # configurations
        unique_coord, inverse = np.unique([str([row.coordination]) for row in rows],
                                          return_inverse=True)
        random.seed(42)

        print 'Number of unique sites to first order: %d'%len(unique_coord)

        # select a number of random site types to investigate
        inds = range(len(unique_coord))
        random.shuffle(inds)
        ind_to_run = inds

        # Add on-top configuration for each atom type
        for ind in inds:
            if len(unique_coord[ind].split('-')) <= 1 and ind not in ind_to_run:
                ind_to_run += [ind]

        ind_to_run = sorted(ind_to_run, key=lambda x: len(unique_coord[x].split('-')))
        #ind_to_run.reverse()

        # For each configuration, submit
        count = 0
        for ind in ind_to_run:
            if count < self.Nsubmit:
                print('Let\'s try %s!'%unique_coord[ind])
                indices, natoms = zip(*[[i, rows[i].natoms]
                                        for i in range(len(inverse))
                                        if inverse[i] == ind])
                rowind = indices[np.argmin(natoms)]
                row = rows[rowind]
                print(row.miller)
                print(row.mpid)
                for adsorbate in ['CO', 'H', 'OH', 'O', 'C']:
                    if len([result for result in resultRows
                            if result.adsorbate == adsorbate
                            and (result.coordination == row.coordination
                                 or result.initial_coordination == row.coordination)
                           ]
                          ) == 0:
                        ads_parameter = default_parameter_adsorption(adsorbate, settings=self.xc)
                        ads_parameter['adsorbates'][0]['fp'] = {'coordination':row.coordination}
                        parameters = {"bulk": default_parameter_bulk(row.mpid, settings=self.xc),
                                      'slab': default_parameter_slab(list(eval(row.miller)),
                                                                     row.top,
                                                                     row.shift,
                                                                     settings=self.xc),
                                      'gas': default_parameter_gas('CO', settings=self.xc),
                                      'adsorption': ads_parameter}
                        yield CalculateEnergy(parameters=parameters)
<<<<<<< HEAD
                        count += 1
=======
                        parameters = {"bulk": default_parameter_bulk(row.mpid,settings=self.xc),
                                  'slab':default_parameter_slab(list(eval(row.miller)), not(row.top), row.shift,settings=self.xc),
                                  'gas':default_parameter_gas('CO',settings=self.xc),
                                  'adsorption':ads_parameter}
                        yield CalculateEnergy(parameters=parameters)
                        count+=1
>>>>>>> 5e2804f7


class EnumerateAlloys(luigi.WrapperTask):
    """
    This class is meant to be called by Luigi to begin relaxations of a database of alloys
    """
    max_index = luigi.IntParameter(2)
    writeDB = luigi.BoolParameter(False)
    xc = luigi.Parameter('beef-vdw')
    def requires(self):
        """
        Luigi automatically runs the `requires` method whenever we tell it to execute a
        class. Since we are not truly setting up a dependency (i.e., setting up `requires`,
        `run`, and `output` methods), we put all of the "action" into the `requires`
        method.
        """
        # Define some elements that we don't want alloys with (note no oxides for the moment)
        all_elements = ['H', 'He', 'Li', 'Be', 'B', 'C',
                        'N', 'O', 'F', 'Ne', 'Na', 'Mg', 'Al', 'Si', 'P', 'S',
                        'Cl', 'Ar', 'K', 'Ca', 'Sc', 'Ti', 'V', 'Cr', 'Mn',
                        'Fe', 'Co', 'Ni', 'Cu', 'Zn', 'Ga', 'Ge', 'As', 'Se',
                        'Br', 'Kr', 'Rb', 'Sr', 'Y', 'Zr', 'Nb', 'Mo', 'Tc',
                        'Ru', 'Rh', 'Pd', 'Ag', 'Cd', 'In', 'Sn', 'Sb', 'Te',
                        'I', 'Xe', 'Cs', 'Ba', 'La', 'Ce', 'Pr', 'Nd', 'Pm',
                        'Sm', 'Eu', 'Gd', 'Tb', 'Dy', 'Ho', 'Er', 'Tm', 'Yb',
                        'Lu', 'Hf', 'Ta', 'W', 'Re', 'Os', 'Ir', 'Pt', 'Au',
                        'Hg', 'Tl', 'Pb', 'Bi', 'Po', 'At', 'Rn', 'Fr', 'Ra',
                        'Ac', 'Th', 'Pa', 'U', 'Np', 'Pu', 'Am', 'Cm', 'Bk',
                        'Cf', 'Es', 'Fm', 'Md', 'No', 'Lr', 'Rf', 'Db', 'Sg',
                        'Bh', 'Hs', 'Mt', 'Ds', 'Rg', 'Cn', 'Uuq', 'Uuh']

        whitelist = ['Pt', 'Ag', 'Cu', 'Pd', 'Ni', 'Au', 'Ga', 'Rh', 'Re',
                     'W', 'Al', 'Co', 'H', 'N', 'Ir', 'In']

        whitelist = ['Pd', 'Cu', 'Au', 'Ag', 'Pt', 'Rh', 'Re', 'Ni', 'Co',
                     'Ir', 'W', 'Al', 'Ga', 'In', 'H', 'N', 'Os',
                     'Fe', 'V', 'Si', 'Sn', 'Sb']
        # whitelist=['Pd','Cu','Au','Ag']

        restricted_elements = [el for el in all_elements if el not in whitelist]

        # Query MP for all alloys that are stable, near the lower hull, and don't have one of the
        # restricted elements
        with MPRester("MGOdX3P4nI18eKvE") as m:
            results = m.query({"elements":{"$nin": restricted_elements},
                               "e_above_hull":{"$lt":0.1},
                               "formation_energy_per_atom":{"$lte":0.0}},
                              ['pretty_formula',
                               'formula',
                               'spacegroup',
                               'material id',
                               'taskid',
                               'task_id',
                               'structure'],
                              mp_decode=True)

        # Define how to enumerate all of the facets for a given material
        def processStruc(result):
            struct = result['structure']
            sga = SpacegroupAnalyzer(struct, symprec=0.1)
            structure = sga.get_conventional_standard_structure()
            miller_list = get_symmetrically_distinct_miller_indices(structure, self.max_index)
            # pickle.dump(structure,open('./bulks/%s.pkl'%result['task_id'],'w'))
            return map(lambda x: [result['task_id'], x], miller_list)

        # Generate all facets for each material in parallel
        all_miller = map(processStruc, results)

        for facets in all_miller:
            for facet in facets:
                if self.writeDB:
                    yield UpdateEnumerations(parameters=OrderedDict(unrelaxed=True,
                                                                    bulk=default_parameter_bulk(facet[0]),
                                                                    slab=default_parameter_slab(facet[1], True, 0),
                                                                    gas=default_parameter_gas('CO'),
                                                                    adsorption=default_parameter_adsorption('U',
                                                                                                             "[  3.36   1.16  24.52]",
                                                                                                             "(1, 1)", 24)))
                else:
                    yield FingerprintUnrelaxedAdslabs(parameters=OrderedDict(unrelaxed=True,
                                                                                bulk=default_parameter_bulk(facet[0]),
                                                                                slab=default_parameter_slab(facet[1], True, 0),
                                                                                gas=default_parameter_gas('CO'),
                                                                                adsorption=default_parameter_adsorption('U',
                                                                                                                      "[  3.36   1.16  24.52]",
                                                                                                                      "(1, 1)", 24)))


class PredictAndSubmit(luigi.WrapperTask):
    """
    This is meant to be called by Luigi to begin relaxations of slab+adsorbate systems
    whose energies we have predicted (via regression) but not yet calculated via DFT.
    See the `primary_coordination_prediction_next.py` file in the GASpy_regressions
    submodule for details regarding how we created the *.pkl file referenced here.
    """
    xc = luigi.Parameter('beef-vdw')
    Nsubmit = luigi.IntParameter(100)
    def requires(self):
        """
        Luigi automatically runs the `requires` method whenever we tell it to execute a
        class. Since we are not truly setting up a dependency (i.e., setting up `requires`,
        `run`, and `output` methods), we put all of the "action" into the `requires`
        method.
        """
        # Get all of the adsorption sites we've already identified
        with connect(DB_LOC+'/enumerated_adsorption_sites.db') as conEnum:
            adsorption_rows_catalog = [row for row in conEnum.select()]

        # Get all of the adsorption energies we've already calculated
        with connect(DB_LOC+'/adsorption_energy_database.db') as con:
            #resultRows = [row for row in con.select() if row.xc==self.xc]
            resultRows = [row for row in con.select()]

        # Load the regression's predictions from a pickle. You may need to change the
        # location depending on your folder structure.
        dEprediction = pickle.load(open('../GASpy_regressions/primary_coordination_prediction.pkl'))
        matching = []
        for dE, row in zip(dEprediction['CO'], adsorption_rows_catalog):
            if (dE > -0.7
                    and dE < -0.4
                    and 'Cu' not in row.formula
                    and 'Al' not in row.formula
                    and np.max(eval(row.miller)) <= 2
                    and row.natoms < 40
                    and len([row2 for row2 in resultRows
                             if row2.adsorbate == 'CO'
                             and ((row2.coordination == row.coordination
                                   and row2.nextnearestcoordination == row.nextnearestcoordination)
                                  or (row2.initial_coordination == row.coordination
                                      and row2.initial_nextnearestcoordination == row.nextnearestcoordination))
                            ]) == 0):
                matching.append([dE, row])

        ncoord, ncoord_index, ncoord_inverse = np.unique([str([row[1].coordination,
                                                               row[1].nextnearestcoordination])
                                                          for row in matching],
                                                         return_index=True,
                                                         return_inverse=True)
        ncoord_index_sorted = sorted(range(len(ncoord_index)),
                                     key=lambda x: np.abs(-0.55-matching[ncoord_index[x]][0]))

        #ncoord, ncoord_index = np.unique([str([row[1].coordination])
        #                                  for row in matching], return_index=True)

        print len(ncoord_index_sorted)
        ncoord_index_sorted_torun = ncoord_index_sorted[0:self.Nsubmit]
        # Initiate the DFT relaxations/calculations of these systems
        for ind in ncoord_index_sorted_torun:
            indices, natoms = zip(*[[i, matching[i][1].natoms]
                                    for i in range(len(ncoord_inverse))
                                    if ncoord_inverse[i] == ind])
            rowind = indices[np.argmin(natoms)]
            row = matching[rowind][1]
            ads_parameter = default_parameter_adsorption('CO', settings=self.xc)
            ads_parameter['adsorbates'][0]['fp'] = {'coordination':row.coordination,
                                                    'nextnearestcoordination':row.nextnearestcoordination}
<<<<<<< HEAD
            parameters = {'bulk': default_parameter_bulk(row.mpid, settings=self.xc),
                          'slab': default_parameter_slab(list(eval(row.miller)), row.top, row.shift,settings=self.xc),
                          'gas': default_parameter_gas('CO', settings=self.xc),
                          'adsorption': ads_parameter}
=======
            parameters = {'bulk': default_parameter_bulk(row.mpid,settings=self.xc),
                              'slab':default_parameter_slab(list(eval(row.miller)), row.top, row.shift,settings=self.xc),
                              'gas':default_parameter_gas('CO',settings=self.xc),
                              'adsorption':ads_parameter}
            yield CalculateEnergy(parameters=parameters)
            parameters = {'bulk': default_parameter_bulk(row.mpid,settings=self.xc),
                              'slab':default_parameter_slab(list(eval(row.miller)), not(row.top), row.shift,settings=self.xc),
                              'gas':default_parameter_gas('CO',settings=self.xc),
                              'adsorption':ads_parameter}
>>>>>>> 5e2804f7
            yield CalculateEnergy(parameters=parameters)<|MERGE_RESOLUTION|>--- conflicted
+++ resolved
@@ -188,6 +188,7 @@
                                  or result.initial_coordination == row.coordination)
                            ]
                           ) == 0:
+                        # Submit once for the top of the slab
                         ads_parameter = default_parameter_adsorption(adsorbate, settings=self.xc)
                         ads_parameter['adsorbates'][0]['fp'] = {'coordination':row.coordination}
                         parameters = {"bulk": default_parameter_bulk(row.mpid, settings=self.xc),
@@ -198,16 +199,16 @@
                                       'gas': default_parameter_gas('CO', settings=self.xc),
                                       'adsorption': ads_parameter}
                         yield CalculateEnergy(parameters=parameters)
-<<<<<<< HEAD
-                        count += 1
-=======
-                        parameters = {"bulk": default_parameter_bulk(row.mpid,settings=self.xc),
-                                  'slab':default_parameter_slab(list(eval(row.miller)), not(row.top), row.shift,settings=self.xc),
-                                  'gas':default_parameter_gas('CO',settings=self.xc),
-                                  'adsorption':ads_parameter}
+                        # Submit again for the bottom of the slab
+                        parameters = {"bulk": default_parameter_bulk(row.mpid, settings=self.xc),
+                                      'slab':default_parameter_slab(list(eval(row.miller)),
+                                                                    not(row.top),
+                                                                    row.shift,
+                                                                    settings=self.xc),
+                                      'gas':default_parameter_gas('CO', settings=self.xc),
+                                      'adsorption':ads_parameter}
                         yield CalculateEnergy(parameters=parameters)
-                        count+=1
->>>>>>> 5e2804f7
+                        count += 2
 
 
 class EnumerateAlloys(luigi.WrapperTask):
@@ -364,20 +365,21 @@
             ads_parameter = default_parameter_adsorption('CO', settings=self.xc)
             ads_parameter['adsorbates'][0]['fp'] = {'coordination':row.coordination,
                                                     'nextnearestcoordination':row.nextnearestcoordination}
-<<<<<<< HEAD
+            # Submit once for the top of the slab
             parameters = {'bulk': default_parameter_bulk(row.mpid, settings=self.xc),
-                          'slab': default_parameter_slab(list(eval(row.miller)), row.top, row.shift,settings=self.xc),
+                          'slab': default_parameter_slab(list(eval(row.miller)),
+                                                         row.top,
+                                                         row.shift,
+                                                         settings=self.xc),
                           'gas': default_parameter_gas('CO', settings=self.xc),
                           'adsorption': ads_parameter}
-=======
-            parameters = {'bulk': default_parameter_bulk(row.mpid,settings=self.xc),
-                              'slab':default_parameter_slab(list(eval(row.miller)), row.top, row.shift,settings=self.xc),
-                              'gas':default_parameter_gas('CO',settings=self.xc),
-                              'adsorption':ads_parameter}
             yield CalculateEnergy(parameters=parameters)
-            parameters = {'bulk': default_parameter_bulk(row.mpid,settings=self.xc),
-                              'slab':default_parameter_slab(list(eval(row.miller)), not(row.top), row.shift,settings=self.xc),
-                              'gas':default_parameter_gas('CO',settings=self.xc),
-                              'adsorption':ads_parameter}
->>>>>>> 5e2804f7
+            # Submit again for the bottom of the slab
+            parameters = {'bulk': default_parameter_bulk(row.mpid, settings=self.xc),
+                          'slab':default_parameter_slab(list(eval(row.miller)),
+                                                        not(row.top),
+                                                        row.shift,
+                                                        settings=self.xc),
+                          'gas':default_parameter_gas('CO', settings=self.xc),
+                          'adsorption':ads_parameter}
             yield CalculateEnergy(parameters=parameters)